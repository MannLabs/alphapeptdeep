# CONST CONFIG
model:
  frag_types:
  - b
  - y
  - b_modloss
  - y_modloss
  max_frag_charge: 2

# overwritable config
model_url: "https://datashare.biochem.mpg.de/s/ABnQuD2KkXfIGF3/download"
model_url_zip_name: "released_models"
local_model_file_name: "pretrained_models.zip"

thread_num: 8
model_mgr:
  predict:
    batch_size_ms2: 512
    batch_size_rt_ccs: 1024
    default_nce: 30
    default_instrument: Lumos
    verbose: True
    multiprocessing: True
  fine_tune:
    epoch_ms2: 10
    epoch_rt_ccs: 20
    grid_nce_search: True
    grid_nce_first: 15
    grid_nce_last: 45
    grid_nce_step: 3
    grid_instrument: ['Lumos']
  model_choices:
  - regular
  - phos
  - hla # same as regular
percolator:
  require_model_tuning: True
  raw_num_to_tune: 8
  psm_num_to_tune_ms2: 5000
  psm_num_per_mod_to_tune_ms2: 100
  psm_num_to_tune_rt_ccs: 5000
  mod_psm_num_to_tune_rt_ccs: 100
  top_n_mods_to_tune: 10
  peptdeep_model_type: regular # or phos, or HLA
  mask_modloss: True

  require_raw_specific_tuning: True
  raw_specific_ms2_tuning: False
  psm_num_per_raw_to_tune: 200
  epoch_per_raw_to_tune: 5

  multiprocessing: True

  top_k_frags_to_calc_spc: 10
  ms2_ppm: True
  ms2_tol: 20
  max_perc_train_sample: 1000000
  min_perc_train_sample: 100

  percolator_backend: sklearn
  percolator_backend_choices:
    - sklearn
    - pytorch
  percolator_model: linear
  percolator_model_choices:
    pytorch_as_backend:
      - linear # not fully tested, performance may be unstable
      - mlp # not implemented yet
    sklearn_as_backend:
      - linear # logistic regression
      - random_forest
  lr_percolator_torch_model: 0.1 # learning rate, only used when percolator_backend==pytorch 
  percolator_iter_num: 5 # percolator iteration number
  cv_fold: 1
  fdr: 0.01
  fdr_level: psm
  fdr_level_choices:
    - psm
    - precursor
    - peptide
    - sequence
  use_fdr_for_each_raw: False
  frag_types: ['b_z1','b_z2','y_z1','y_z2']
  input_files:
    psm_type: alphapept
    psm_type_choices:
      - alphapept
      - pfind
      - maxquant
      - msfragger_pepxml
    psm_files: []
    ms_file_type: alphapept_hdf
    ms_file_type_choices:
      - hdf
      - thermo_raw # if alphapept is installed
      - mgf
      - mzml
    ms_files: []
    other_score_column_mapping:
      alphapept: {}
      pfind: 
        raw_score: Raw_Score
      msfragger:
        hyperscore: hyperscore
        nextscore: nextscore
      maxquant: {}
<<<<<<< HEAD
library:
=======
  output_dir: C:/datasets/percolaotr
library:
  peptdeep_model_type: regular
>>>>>>> 44e9940a
  input:
    type: peptide_table
    type_choices:
    - fasta
    - sequence_table
    - peptide_table # sequence with mods and mod_sites
    - precursor_table # peptide with charge state
    paths: 
<<<<<<< HEAD
    - xxx.fasta
    fasta:
      enzyme: '([KR])'
      max_miss_cleave: 2
    fixmod: 
    - Carbamidomethyl@C
    varmod:
    - Oxidation@M
    min_varmod: 0
    max_varmod: 2
=======
    - xxx.tsv
    fasta:
      protease: “([KR])”
      max_miss_cleave: 2
    fix_mods: 
    - Carbamidomethyl@C
    var_mods:
    - Oxidation@M
    max_var_mod_num: 2
>>>>>>> 44e9940a
    min_precursor_charge: 2
    max_precursor_charge: 4
    min_peptide_len: 6
    max_peptide_len: 35
    min_precursor_mz: 200.0
    max_precursor_mz: 2000.0
    decoy: None
    decoy_choices:
    - pseudo_reverse
    - diann
<<<<<<< HEAD
=======
    - None
>>>>>>> 44e9940a
    max_frag_charge: 2
    frag_types:
    - b
    - y
<<<<<<< HEAD
  output:
    type: hdf
    type_choices:
    - hdf
    - tsv (diann/spectronaut) # and can also be used by spectronaut
    path: xxx.speclib.hdf
    min_fragment_mz: 300
    max_fragment_mz: 2000
    min_relative_intensity: 0.02
    least_n_peaks: 12
    min_precursor_mz: 400
    max_precursor_mz: 2000
=======
  output_dir: C:/xxx/xxx
  output_tsv:
    enable: False
    min_fragment_mz: 300
    max_fragment_mz: 2000
    min_relative_intensity: 0.02
    keep_higest_k_peaks: 12
>>>>>>> 44e9940a
<|MERGE_RESOLUTION|>--- conflicted
+++ resolved
@@ -104,13 +104,9 @@
         hyperscore: hyperscore
         nextscore: nextscore
       maxquant: {}
-<<<<<<< HEAD
-library:
-=======
   output_dir: C:/datasets/percolaotr
 library:
   peptdeep_model_type: regular
->>>>>>> 44e9940a
   input:
     type: peptide_table
     type_choices:
@@ -119,18 +115,6 @@
     - peptide_table # sequence with mods and mod_sites
     - precursor_table # peptide with charge state
     paths: 
-<<<<<<< HEAD
-    - xxx.fasta
-    fasta:
-      enzyme: '([KR])'
-      max_miss_cleave: 2
-    fixmod: 
-    - Carbamidomethyl@C
-    varmod:
-    - Oxidation@M
-    min_varmod: 0
-    max_varmod: 2
-=======
     - xxx.tsv
     fasta:
       protease: “([KR])”
@@ -140,7 +124,6 @@
     var_mods:
     - Oxidation@M
     max_var_mod_num: 2
->>>>>>> 44e9940a
     min_precursor_charge: 2
     max_precursor_charge: 4
     min_peptide_len: 6
@@ -151,33 +134,15 @@
     decoy_choices:
     - pseudo_reverse
     - diann
-<<<<<<< HEAD
-=======
     - None
->>>>>>> 44e9940a
     max_frag_charge: 2
     frag_types:
     - b
     - y
-<<<<<<< HEAD
-  output:
-    type: hdf
-    type_choices:
-    - hdf
-    - tsv (diann/spectronaut) # and can also be used by spectronaut
-    path: xxx.speclib.hdf
-    min_fragment_mz: 300
-    max_fragment_mz: 2000
-    min_relative_intensity: 0.02
-    least_n_peaks: 12
-    min_precursor_mz: 400
-    max_precursor_mz: 2000
-=======
   output_dir: C:/xxx/xxx
   output_tsv:
     enable: False
     min_fragment_mz: 300
     max_fragment_mz: 2000
     min_relative_intensity: 0.02
-    keep_higest_k_peaks: 12
->>>>>>> 44e9940a
+    keep_higest_k_peaks: 12