# CONST CONFIG
model:
  frag_types:
  - b
  - y
  - b_modloss
  - y_modloss
  max_frag_charge: 2

local_model_zip_name: "pretrained_models.zip"

# overwritable config
<<<<<<< HEAD
model_url: "https://datashare.biochem.mpg.de/s/ABnQuD2KkXfIGF3/download"
model_url_zip_name: "released_models"
=======
model_url: 'https://datashare.biochem.mpg.de/s/ABnQuD2KkXfIGF3/download'
model_url_zip_name: 'released_models'
local_model_zip_name: 'pretrained_models.zip'
>>>>>>> 43c40ffc

thread_num: 8
model_mgr:
  predict:
    batch_size_ms2: 512
    batch_size_rt_ccs: 1024
    default_nce: 30
    default_instrument: Lumos
    instrument_choices:
    - Lumos
    - QE
    - timsTOF
    verbose: True
    multiprocessing: True
  fine_tune:
    epoch_ms2: 10
    epoch_rt_ccs: 20
    grid_nce_search: True
    grid_nce_first: 15
    grid_nce_last: 45
    grid_nce_step: 3
    grid_instrument: ['Lumos']
  mask_modloss: True
  model_type: regular
  model_choices:
  - regular
  - phos
  - hla # same as regular
percolator:
  require_model_tuning: True
  raw_num_to_tune: 8
  psm_num_to_tune_ms2: 5000
  psm_num_per_mod_to_tune_ms2: 100
  psm_num_to_tune_rt_ccs: 5000
  mod_psm_num_to_tune_rt_ccs: 100
  top_n_mods_to_tune: 10

  require_raw_specific_tuning: True
  raw_specific_ms2_tuning: False
  psm_num_per_raw_to_tune: 200
  epoch_per_raw_to_tune: 5

  multiprocessing: True

  top_k_frags_to_calc_spc: 10
  ms2_ppm: True
  ms2_tol: 20
  max_perc_train_sample: 1000000
  min_perc_train_sample: 100

  percolator_backend: sklearn
  percolator_backend_choices:
    - sklearn
    - pytorch
  percolator_model: linear
  percolator_model_choices:
    pytorch_as_backend:
      - linear # not fully tested, performance may be unstable
      - mlp # not implemented yet
    sklearn_as_backend:
      - linear # logistic regression
      - random_forest
  lr_percolator_torch_model: 0.1 # learning rate, only used when percolator_backend==pytorch 
  percolator_iter_num: 5 # percolator iteration number
  cv_fold: 1
  fdr: 0.01
  fdr_level: psm
  fdr_level_choices:
    - psm
    - precursor
    - peptide
    - sequence
  use_fdr_for_each_raw: False
  frag_types: ['b_z1','b_z2','y_z1','y_z2']
  input_files:
    psm_type: alphapept
    psm_type_choices:
      - alphapept
      - pfind
      - maxquant
    psm_files: []
    ms_file_type: alphapept_hdf
    ms_file_type_choices:
      - hdf
      - thermo_raw # if alphapept is installed
      - mgf
      - mzml
    ms_files: []
    other_score_column_mapping:
      alphapept: {}
      pfind: 
        raw_score: Raw_Score
      msfragger:
        hyperscore: hyperscore
        nextscore: nextscore
      maxquant: {}
  output_dir: C:/datasets/percolaotr
library:
  input:
    type: fasta
    type_choices:
    - fasta
    - sequence_table
    - peptide_table # sequence with mods and mod_sites
    - precursor_table # peptide with charge state
    paths: 
    - xxx.fasta
    fasta:
      protease: '([KR])'
<<<<<<< HEAD
=======
      protease_choices:
      - 'trypsin/P'
      - '([KR])'
      - 'trypsin'
      - '([KR](?=[^P]))'
      - 'lys-c'
      - 'K'
      - 'lys-n'
      - '\w(?=K)'
      - 'chymotrypsin'
>>>>>>> 43c40ffc
      max_miss_cleave: 2
    fix_mods: 
    - Carbamidomethyl@C
    var_mods:
    - Oxidation@M
    min_var_mod_num: 0
    max_var_mod_num: 2
    min_precursor_charge: 2
    max_precursor_charge: 4
    min_peptide_len: 6
    max_peptide_len: 35
    min_precursor_mz: 200.0
    max_precursor_mz: 2000.0
    decoy: None
    decoy_choices:
    - pseudo_reverse
    - diann
    - None
    max_frag_charge: 2
    frag_types:
    - b
    - y
  output_dir: C:/xxx/xxx
  output_tsv:
    enable: False
    min_fragment_mz: 300
    max_fragment_mz: 2000
    min_relative_intensity: 0.02
    keep_higest_k_peaks: 12<|MERGE_RESOLUTION|>--- conflicted
+++ resolved
@@ -10,14 +10,8 @@
 local_model_zip_name: "pretrained_models.zip"
 
 # overwritable config
-<<<<<<< HEAD
 model_url: "https://datashare.biochem.mpg.de/s/ABnQuD2KkXfIGF3/download"
 model_url_zip_name: "released_models"
-=======
-model_url: 'https://datashare.biochem.mpg.de/s/ABnQuD2KkXfIGF3/download'
-model_url_zip_name: 'released_models'
-local_model_zip_name: 'pretrained_models.zip'
->>>>>>> 43c40ffc
 
 thread_num: 8
 model_mgr:
@@ -127,8 +121,6 @@
     - xxx.fasta
     fasta:
       protease: '([KR])'
-<<<<<<< HEAD
-=======
       protease_choices:
       - 'trypsin/P'
       - '([KR])'
@@ -139,7 +131,6 @@
       - 'lys-n'
       - '\w(?=K)'
       - 'chymotrypsin'
->>>>>>> 43c40ffc
       max_miss_cleave: 2
     fix_mods: 
     - Carbamidomethyl@C
