import os
import pathlib
import io
import sys
import pandas as pd
import torch
import urllib
import socket
import logging
import shutil
import ssl
import typing
from pickle import UnpicklingError
import torch.multiprocessing as mp

if sys.platform.lower().startswith("linux"):
    # to prevent `too many open files` bug on Linux
    mp.set_sharing_strategy("file_system")

from typing import Dict
from zipfile import ZipFile
from typing import Union

from alphabase.peptide.fragment import (
    create_fragment_mz_dataframe,
    concat_precursor_fragment_dataframes,
)
from alphabase.peptide.precursor import refine_precursor_df, update_precursor_mz
from alphabase.peptide.mobility import mobility_to_ccs_for_df, ccs_to_mobility_for_df

from peptdeep.settings import global_settings, add_user_defined_modifications
from peptdeep.utils import logging, process_bar
from peptdeep.settings import global_settings

from peptdeep.model.ms2 import (
    pDeepModel,
    normalize_fragment_intensities,
    calc_ms2_similarity,
)
from peptdeep.model.rt import AlphaRTModel
from peptdeep.model.ccs import AlphaCCSModel
from peptdeep.model.charge import ChargeModelForAASeq, ChargeModelForModAASeq
from peptdeep.utils import uniform_sampling, evaluate_linear_regression

from peptdeep.settings import global_settings, update_global_settings

pretrain_dir = os.path.join(
    os.path.join(
        os.path.expanduser(global_settings["PEPTDEEP_HOME"]), "pretrained_models"
    )
)

if not os.path.exists(pretrain_dir):
    os.makedirs(pretrain_dir)

model_zip_name = global_settings["local_model_zip_name"]
model_url = global_settings["model_url"]

model_zip = os.path.join(pretrain_dir, model_zip_name)


def is_model_zip(downloaded_zip):
    with ZipFile(downloaded_zip) as zip:
        return any(x == "generic/ms2.pth" for x in zip.namelist())

<<<<<<< HEAD
def download_models(
    url:str=model_url,
    target_path:str=model_zip,
    overwrite=True
):
=======

def download_models(url: str = model_url, overwrite=True):
>>>>>>> 8c65e6e9
    """
    Parameters
    ----------
    url : str, optional
        Remote or local path.
        Defaults to :data:`peptdeep.pretrained_models.model_url`

    target_path : str, optional
        Target file path after download.
        Defaults to :data:`peptdeep.pretrained_models.model_zip`

    overwrite : bool, optional
        overwirte old model files.
        Defaults to True.

    Raises
    ------
    FileNotFoundError
        If remote url is not accessible.
    """
    if not os.path.isfile(url):
<<<<<<< HEAD
        logging.info(f'Downloading {url} ...')
        try:
            context = ssl._create_unverified_context()
            requests = urllib.request.urlopen(url, context=context, timeout=10)
            with open(target_path, 'wb') as f:
                f.write(requests.read())
        except (
            socket.timeout,
            urllib.error.URLError,
            urllib.error.HTTPError
        ):
=======
        logging.info(f"Downloading {model_zip_name} ...")
        try:
            context = ssl._create_unverified_context()
            requests = urllib.request.urlopen(url, context=context, timeout=10)
            with open(model_zip, "wb") as f:
                f.write(requests.read())
        except (socket.timeout, urllib.error.URLError, urllib.error.HTTPError) as e:
>>>>>>> 8c65e6e9
            raise FileNotFoundError(
                "Downloading model failed! Please download the "
                f'zip or tar file by yourself from "{url}",'
                " and use \n"
                f'"peptdeep --install-model /path/to/{model_zip_name}.zip"\n'
                " to install the models"
            )
    else:
<<<<<<< HEAD
        shutil.copy(
            url, target_path
        )
    logging.info(f'The pretrained models had been downloaded in {target_path}')
=======
        shutil.copy(url, model_zip)
    logging.info(f"The pretrained models had been downloaded in {model_zip}")

>>>>>>> 8c65e6e9

if not os.path.exists(model_zip):
    download_models()

model_mgr_settings = global_settings["model_mgr"]


def count_mods(psm_df) -> pd.DataFrame:
    mods = psm_df[psm_df.mods.str.len() > 0].mods.apply(lambda x: x.split(";"))
    mod_dict = {}
    mod_dict["mutation"] = {}
    mod_dict["mutation"]["spec_count"] = 0
    for one_mods in mods.values:
        for mod in set(one_mods):
            items = mod.split("->")
            if len(items) == 2 and len(items[0]) == 3 and len(items[1]) == 5:
                mod_dict["mutation"]["spec_count"] += 1
            elif mod not in mod_dict:
                mod_dict[mod] = {}
                mod_dict[mod]["spec_count"] = 1
            else:
                mod_dict[mod]["spec_count"] += 1
    return (
        pd.DataFrame()
        .from_dict(mod_dict, orient="index")
        .reset_index(drop=False)
        .rename(columns={"index": "mod"})
        .sort_values("spec_count", ascending=False)
        .reset_index(drop=True)
    )


def psm_sampling_with_important_mods(
    psm_df,
    n_sample,
    top_n_mods=10,
    n_sample_each_mod=0,
    uniform_sampling_column=None,
    random_state=1337,
):
    psm_df_list = []
    if uniform_sampling_column is None:

        def _sample(psm_df, n):
            if n < len(psm_df):
                return psm_df.sample(n, replace=False, random_state=random_state).copy()
            else:
                return psm_df.copy()
    else:

        def _sample(psm_df, n):
            if len(psm_df) == 0:
                return psm_df
            return uniform_sampling(
                psm_df,
                target=uniform_sampling_column,
                n_train=n,
                random_state=random_state,
            )

    psm_df_list.append(_sample(psm_df, n_sample))
    if n_sample_each_mod > 0:
        mod_df = count_mods(psm_df)
        mod_df = mod_df[mod_df["mod"] != "mutation"]

        if len(mod_df) > top_n_mods:
            mod_df = mod_df.iloc[:top_n_mods, :]
        for mod in mod_df["mod"].values:
            psm_df_list.append(
                _sample(
                    psm_df[psm_df.mods.str.contains(mod, regex=False)],
                    n_sample_each_mod,
                )
            )
    if len(psm_df_list) > 0:
        return pd.concat(psm_df_list, ignore_index=True)
    else:
        return pd.DataFrame()


def load_phos_models(mask_modloss=True):
    ms2_model = pDeepModel(mask_modloss=mask_modloss)
    ms2_model.load(model_zip, model_path_in_zip="phospho/ms2_phos.pth")
    rt_model = AlphaRTModel()
    rt_model.load(model_zip, model_path_in_zip="phospho/rt_phos.pth")
    ccs_model = AlphaCCSModel()
    ccs_model.load(model_zip, model_path_in_zip="generic/ccs.pth")
    return ms2_model, rt_model, ccs_model


def load_models(mask_modloss=True):
    ms2_model = pDeepModel(mask_modloss=mask_modloss)
    ms2_model.load(model_zip, model_path_in_zip="generic/ms2.pth")
    rt_model = AlphaRTModel()
    rt_model.load(model_zip, model_path_in_zip="generic/rt.pth")
    ccs_model = AlphaCCSModel()
    ccs_model.load(model_zip, model_path_in_zip="generic/ccs.pth")
    return ms2_model, rt_model, ccs_model


def load_models_by_model_type_in_zip(model_type_in_zip: str, mask_modloss=True):
    ms2_model = pDeepModel(mask_modloss=mask_modloss)
    ms2_model.load(model_zip, model_path_in_zip=f"{model_type_in_zip}/ms2.pth")
    rt_model = AlphaRTModel()
    rt_model.load(model_zip, model_path_in_zip=f"{model_type_in_zip}/rt.pth")
    ccs_model = AlphaCCSModel()
    ccs_model.load(model_zip, model_path_in_zip=f"{model_type_in_zip}/ccs.pth")
    return ms2_model, rt_model, ccs_model


def clear_error_modloss_intensities(fragment_mz_df, fragment_intensity_df):
    # clear error modloss intensities
    for col in fragment_mz_df.columns.values:
        if "modloss" in col:
            fragment_intensity_df.loc[fragment_mz_df[col] == 0, col] = 0


class ModelManager(object):
    """
    The manager class to access MS2/RT/CCS models.

    Attributes
    ----------
    ms2_model : peptdeep.model.ms2.pDeepModel
        The MS2 prediction model.

    rt_model : peptdeep.model.rt.AlphaRTModel
        The RT prediction model.

    ccs_model : peptdeep.model.ccs.AlphaCCSModel
        The CCS prediciton model.

    psm_num_to_train_ms2 : int
        Number of PSMs to train the MS2 model.
        Defaults to global_settings['model_mgr']['transfer']['psm_num_to_train_ms2'].

    epoch_to_train_ms2 : int
        Number of epoches to train the MS2 model.
        Defaults to global_settings['model_mgr']['transfer']['epoch_ms2'].

    psm_num_to_train_rt_ccs : int
        Number of PSMs to train RT/CCS model.
        Defaults to global_settings['model_mgr']['transfer']['psm_num_to_train_rt_ccs'].

    epoch_to_train_rt_ccs : int
        Number of epoches to train RT/CCS model.
        Defaults to global_settings['model_mgr']['transfer']['epoch_rt_ccs'].

    nce : float
        Default NCE value for a precursor_df without the 'nce' column.
        Defaults to global_settings['model_mgr']['default_nce'].

    instrument : str
        Default instrument type for a precursor_df without the 'instrument' column.
        Defaults to global_settings['model_mgr']['default_instrument'].

    use_grid_nce_search : bool
        If self.ms2_model uses `peptdeep.model.ms2.pDeepModel.grid_nce_search()` to determine optimal
        NCE and instrument type. This will change `self.nce` and `self.instrument` values.
        Defaults to global_settings['model_mgr']['transfer']['grid_nce_search'].
    """

    def __init__(
        self,
        mask_modloss: bool = False,
        device: str = "gpu",
    ):
        """
        Parameters
        ----------
        mask_modloss : bool, optional
            If modloss ions are masked to zeros in the ms2 model. `modloss`
            ions are mostly useful for phospho MS2 prediciton model.
            Defaults to True.

        device : str, optional
            Device for DL models, could be 'gpu' ('cuda') or 'cpu'.
            if device=='gpu' but no GPUs are detected, it will automatically switch to 'cpu'.
            Defaults to 'gpu'
        """
        self._train_psm_logging = True

        self.ms2_model: pDeepModel = pDeepModel(
            mask_modloss=mask_modloss, device=device
        )
        self.rt_model: AlphaRTModel = AlphaRTModel(device=device)
        self.ccs_model: AlphaCCSModel = AlphaCCSModel(device=device)
        self.load_installed_models()

        self.charge_model: typing.Union[ChargeModelForAASeq, ChargeModelForModAASeq] = (
            None
        )

        self.reset_by_global_settings(reload_models=False)

    def reset_by_global_settings(
        self,
        reload_models=True,
    ):
        mgr_settings = global_settings["model_mgr"]

        if os.path.isfile(mgr_settings["charge_model_file"]):
            if mgr_settings["charge_model_type"] == "modseq":
                self.charge_model = ChargeModelForModAASeq()
            else:
                self.charge_model = ChargeModelForAASeq()
            self.charge_model.load(mgr_settings["charge_model_file"])
            self.charge_model.predict_batch_size = mgr_settings["predict"][
                "batch_size_charge"
            ]
        self.charge_prob_cutoff = mgr_settings["charge_prob_cutoff"]
        self.use_predicted_charge_in_speclib = mgr_settings[
            "use_predicted_charge_in_speclib"
        ]

        if reload_models:
            self.load_installed_models(mgr_settings["model_type"])
            self.load_external_models(
                ms2_model_file=mgr_settings["external_ms2_model"],
                rt_model_file=mgr_settings["external_rt_model"],
                ccs_model_file=mgr_settings["external_ccs_model"],
            )

            self.ms2_model.model._mask_modloss = global_settings["model_mgr"][
                "mask_modloss"
            ]

            device = global_settings["torch_device"]["device_type"]
            self.ms2_model.set_device(device)
            self.rt_model.set_device(device)
            self.ccs_model.set_device(device)

        self.use_grid_nce_search = mgr_settings["transfer"]["grid_nce_search"]

        self.psm_num_to_train_ms2 = mgr_settings["transfer"]["psm_num_to_train_ms2"]
        self.psm_num_to_test_ms2 = mgr_settings["transfer"]["psm_num_to_test_ms2"]
        self.epoch_to_train_ms2 = mgr_settings["transfer"]["epoch_ms2"]
        self.warmup_epoch_to_train_ms2 = mgr_settings["transfer"]["warmup_epoch_ms2"]
        self.batch_size_to_train_ms2 = mgr_settings["transfer"]["batch_size_ms2"]
        self.lr_to_train_ms2 = float(mgr_settings["transfer"]["lr_ms2"])

        self.psm_num_to_train_rt_ccs = mgr_settings["transfer"][
            "psm_num_to_train_rt_ccs"
        ]
        self.psm_num_to_test_rt_ccs = mgr_settings["transfer"]["psm_num_to_test_rt_ccs"]
        self.epoch_to_train_rt_ccs = mgr_settings["transfer"]["epoch_rt_ccs"]
        self.warmup_epoch_to_train_rt_ccs = mgr_settings["transfer"][
            "warmup_epoch_rt_ccs"
        ]
        self.batch_size_to_train_rt_ccs = mgr_settings["transfer"]["batch_size_rt_ccs"]
        self.lr_to_train_rt_ccs = float(mgr_settings["transfer"]["lr_rt_ccs"])

        self.psm_num_per_mod_to_train_ms2 = mgr_settings["transfer"][
            "psm_num_per_mod_to_train_ms2"
        ]

        self.psm_num_per_mod_to_train_rt_ccs = mgr_settings["transfer"][
            "psm_num_per_mod_to_train_rt_ccs"
        ]
        self.top_n_mods_to_train = mgr_settings["transfer"]["top_n_mods_to_train"]

        self.nce = mgr_settings["default_nce"]
        if self.nce == "from_ms_file":
            self.use_grid_nce_search = False
        self.instrument = mgr_settings["default_instrument"]
        self.verbose = mgr_settings["predict"]["verbose"]
        self.train_verbose = mgr_settings["transfer"]["verbose"]

    @property
    def instrument(self):
        return self._instrument

    @instrument.setter
    def instrument(self, instrument_name: str):
        instrument_name = instrument_name.upper()
        if instrument_name in model_mgr_settings["instrument_group"]:
            self._instrument = model_mgr_settings["instrument_group"][instrument_name]
        else:
            self._instrument = "Lumos"

    def set_default_nce_instrument(self, df):
        """
        Append 'nce' and 'instrument' columns into df
        with self.nce and self.instrument
        """
        if "nce" not in df.columns and "instrument" not in df.columns:
            df["nce"] = float(self.nce)
            df["instrument"] = self.instrument
        elif "nce" not in df.columns:
            df["nce"] = float(self.nce)
        elif "instrument" not in df.columns:
            df["instrument"] = self.instrument

    def set_default_nce(self, df):
        """Alias for `set_default_nce_instrument`"""
        self.set_default_nce_instrument(df)

    def save_models(self, folder: str):
        """Save MS2/RT/CCS models into a folder

        Parameters
        ----------
        folder : str
            folder to save
        """
        if os.path.isdir(folder):
            self.ms2_model.save(os.path.join(folder, "ms2.pth"))
            self.rt_model.save(os.path.join(folder, "rt.pth"))
            self.ccs_model.save(os.path.join(folder, "ccs.pth"))
            if self.charge_model is not None:
                self.charge_model.save(os.path.join(folder, "charge.pth"))
        elif not os.path.exists(folder):
            os.makedirs(folder)
            self.save_models(folder)

    def load_installed_models(self, model_type: str = "generic"):
        """Load built-in MS2/CCS/RT models.

        Parameters
        ----------
        model_type : str, optional
            To load the installed MS2/RT/CCS models or phos MS2/RT/CCS models.
            It could be 'digly', 'phospho', 'HLA', or 'generic'.
            Defaults to 'generic'.
        """
        if model_type.lower() in ["phospho", "phos", "phosphorylation"]:
            self.ms2_model.load(model_zip, model_path_in_zip="generic/ms2.pth")
            self.rt_model.load(model_zip, model_path_in_zip="phospho/rt_phos.pth")
            self.ccs_model.load(model_zip, model_path_in_zip="generic/ccs.pth")
        elif model_type.lower() in [
            "digly",
            "glygly",
            "ubiquitylation",
            "ubiquitination",
            "ubiquitinylation",
        ]:
            self.ms2_model.load(model_zip, model_path_in_zip="generic/ms2.pth")
            self.rt_model.load(model_zip, model_path_in_zip="digly/rt_digly.pth")
            self.ccs_model.load(model_zip, model_path_in_zip="generic/ccs.pth")
        elif model_type.lower() in ["regular", "common", "generic"]:
            self.ms2_model.load(model_zip, model_path_in_zip="generic/ms2.pth")
            self.rt_model.load(model_zip, model_path_in_zip="generic/rt.pth")
            self.ccs_model.load(model_zip, model_path_in_zip="generic/ccs.pth")
        elif model_type.lower() in ["hla", "unspecific", "non-specific", "nonspecific"]:
            self.load_installed_models(model_type="generic")
        else:
            logging.warning(
                f"model_type='{model_type}' is not supported, use 'generic' instead."
            )
            self.load_installed_models(model_type="generic")

    def load_external_models(
        self,
        *,
        ms2_model_file: Union[str, io.BytesIO] = "",
        rt_model_file: Union[str, io.BytesIO] = "",
        ccs_model_file: Union[str, io.BytesIO] = "",
    ):
        """Load external MS2/RT/CCS models.

        Parameters
        ----------
        ms2_model_file : Tuple[str, io.BytesIO], optional
            MS2 model file or stream. Do nothing if the value is '' or None.
            Defaults to ''.

        rt_model_file : Tuple[str, io.BytesIO], optional
            RT model file or stream. Do nothing if the value is '' or None.
            Defaults to ''.

        ccs_model_file : Tuple[str, io.BytesIO], optional
            CCS model or stream. Do nothing if the value is '' or None.
            Defaults to ''.
        """

        def _load_file(model, model_file):
            if model_file is None:
                return
            try:
                if isinstance(model_file, str):
                    if os.path.isfile(model_file):
                        model.load(model_file)
                    else:
                        return
                else:
                    model.load(model_file)
            except (UnpicklingError, TypeError, ValueError, KeyError) as e:
                logging.info(
                    f"Cannot load {model_file} as {model.__class__} model, peptdeep will use the pretrained model instead."
                )

        if isinstance(ms2_model_file, str) and ms2_model_file:
            logging.info(f"Using external ms2 model: '{ms2_model_file}'")
            if not os.path.isfile(ms2_model_file):
                logging.info(" -- This model file does not exist")
        _load_file(self.ms2_model, ms2_model_file)

        if isinstance(rt_model_file, str) and rt_model_file:
            logging.info(f"Using external rt model: '{rt_model_file}'")
            if not os.path.isfile(rt_model_file):
                logging.info(" -- This model file does not exist")
        _load_file(self.rt_model, rt_model_file)

        if isinstance(ccs_model_file, str) and ccs_model_file:
            logging.info(f"Using external ccs model: '{ccs_model_file}'")
            if not os.path.isfile(ccs_model_file):
                logging.info(" -- This model file does not exist")
        _load_file(self.ccs_model, ccs_model_file)

    def train_rt_model(
        self,
        psm_df: pd.DataFrame,
    ):
        """
        Train/fine-tune the RT model. The fine-tuning will be skipped
        if `self.psm_num_to_train_rt_ccs` is zero.

        Parameters
        ----------
        psm_df : pd.DataFrame
            Training psm_df which contains 'rt_norm' column.
        """
        psm_df = (
            psm_df.groupby(["sequence", "mods", "mod_sites"])[["rt_norm"]]
            .median()
            .reset_index(drop=False)
        )

        if self.psm_num_to_train_rt_ccs > 0:
            if self.psm_num_to_train_rt_ccs < len(psm_df):
                tr_df = psm_sampling_with_important_mods(
                    psm_df,
                    self.psm_num_to_train_rt_ccs,
                    self.top_n_mods_to_train,
                    self.psm_num_per_mod_to_train_rt_ccs,
                ).copy()
            else:
                tr_df = psm_df

            if self._train_psm_logging:
                logging.info(
                    f"{len(tr_df)} PSMs for RT model training/transfer learning"
                )
        else:
            tr_df = []

        if self.psm_num_to_test_rt_ccs > 0:
            if len(tr_df) > 0:
                test_psm_df = psm_df[~psm_df.sequence.isin(set(tr_df.sequence))].copy()
                if len(test_psm_df) > self.psm_num_to_test_rt_ccs:
                    test_psm_df = test_psm_df.sample(
                        n=self.psm_num_to_test_rt_ccs
                    ).copy()
                elif len(test_psm_df) == 0:
                    logging.info(
                        "No enough PSMs for testing RT models, "
                        "please reduce the `psm_num_to_train_rt_ccs` "
                        "value according to overall peptide numbers. "
                    )
                    test_psm_df = []
            else:
                test_psm_df = psm_df
        else:
            test_psm_df = []

        if len(test_psm_df) > 0:
            logging.info(
                "Testing pretrained RT model:\n" + str(self.rt_model.test(test_psm_df))
            )

        if len(tr_df) > 0:
            self.rt_model.train(
                tr_df,
                batch_size=self.batch_size_to_train_rt_ccs,
                epoch=self.epoch_to_train_rt_ccs,
                warmup_epoch=self.warmup_epoch_to_train_rt_ccs,
                lr=self.lr_to_train_rt_ccs,
                verbose=self.train_verbose,
            )

        if len(test_psm_df) > 0:
            logging.info(
                "Testing refined RT model:\n" + str(self.rt_model.test(test_psm_df))
            )

    def train_ccs_model(
        self,
        psm_df: pd.DataFrame,
    ):
        """
        Train/fine-tune the CCS model. The fine-tuning will be skipped
        if `self.psm_num_to_train_rt_ccs` is zero.

        Parameters
        ----------
        psm_df : pd.DataFrame
            Training psm_df which contains 'ccs' or 'mobility' column.
        """

        if "mobility" not in psm_df.columns or "ccs" not in psm_df.columns:
            return
        elif "ccs" not in psm_df.columns:
            psm_df["ccs"] = mobility_to_ccs_for_df(psm_df, "mobility")
        elif "mobility" not in psm_df.columns:
            psm_df["mobility"] = ccs_to_mobility_for_df(psm_df, "ccs")

        psm_df = (
            psm_df.groupby(["sequence", "mods", "mod_sites", "charge"])[
                ["mobility", "ccs"]
            ]
            .median()
            .reset_index(drop=False)
        )

        if self.psm_num_to_train_rt_ccs > 0:
            if self.psm_num_to_train_rt_ccs < len(psm_df):
                tr_df = psm_sampling_with_important_mods(
                    psm_df,
                    self.psm_num_to_train_rt_ccs,
                    self.top_n_mods_to_train,
                    self.psm_num_per_mod_to_train_rt_ccs,
                ).copy()
            else:
                tr_df = psm_df
            if self._train_psm_logging:
                logging.info(
                    f"{len(tr_df)} PSMs for CCS model training/transfer learning"
                )
        else:
            tr_df = []

        if self.psm_num_to_test_rt_ccs > 0:
            if len(tr_df) > 0:
                test_psm_df = psm_df[~psm_df.sequence.isin(set(tr_df.sequence))].copy()
                if len(test_psm_df) > self.psm_num_to_test_rt_ccs:
                    test_psm_df = test_psm_df.sample(
                        n=self.psm_num_to_test_rt_ccs
                    ).copy()
                elif len(test_psm_df) == 0:
                    logging.info(
                        "No enough PSMs for testing CCS models, "
                        "please reduce the `psm_num_to_train_rt_ccs` "
                        "value according to overall precursor numbers. "
                    )
                    test_psm_df = []
            else:
                test_psm_df = psm_df
        else:
            test_psm_df = []

        if len(test_psm_df) > 0:
            logging.info(
                "Testing pretrained CCS model:\n"
                + str(self.ccs_model.test(test_psm_df))
            )

        if len(tr_df) > 0:
            self.ccs_model.train(
                tr_df,
                batch_size=self.batch_size_to_train_rt_ccs,
                epoch=self.epoch_to_train_rt_ccs,
                warmup_epoch=self.warmup_epoch_to_train_rt_ccs,
                lr=self.lr_to_train_rt_ccs,
                verbose=self.train_verbose,
            )

        if len(test_psm_df) > 0:
            logging.info(
                "Testing refined CCS model:\n" + str(self.ccs_model.test(test_psm_df))
            )

    def train_ms2_model(
        self,
        psm_df: pd.DataFrame,
        matched_intensity_df: pd.DataFrame,
    ):
        """
        Using matched_intensity_df to train/fine-tune the ms2 model.

        1. It will sample `n=self.psm_num_to_train_ms2` PSMs into training dataframe (`tr_df`) to for fine-tuning.
        2. This method will also consider some important PTMs (`n=self.top_n_mods_to_train`) into `tr_df` for fine-tuning.
        3. If `self.use_grid_nce_search==True`, this method will call `self.ms2_model.grid_nce_search` to find the best NCE and instrument.

        Parameters
        ----------
        psm_df : pd.DataFrame
            PSM dataframe for fine-tuning

        matched_intensity_df : pd.DataFrame
            The matched fragment intensities for `psm_df`.
        """
        if self.psm_num_to_train_ms2 > 0:
            if self.psm_num_to_train_ms2 < len(psm_df):
                tr_df = psm_sampling_with_important_mods(
                    psm_df,
                    self.psm_num_to_train_ms2,
                    self.top_n_mods_to_train,
                    self.psm_num_per_mod_to_train_ms2,
                ).copy()
            else:
                tr_df = psm_df
            if len(tr_df) > 0:
                tr_inten_df = pd.DataFrame()
                for frag_type in self.ms2_model.charged_frag_types:
                    if frag_type in matched_intensity_df.columns:
                        tr_inten_df[frag_type] = matched_intensity_df[frag_type]
                    else:
                        tr_inten_df[frag_type] = 0.0
                normalize_fragment_intensities(tr_df, tr_inten_df)

                if self.use_grid_nce_search:
                    self.nce, self.instrument = self.ms2_model.grid_nce_search(
                        tr_df,
                        tr_inten_df,
                        nce_first=model_mgr_settings["transfer"]["grid_nce_first"],
                        nce_last=model_mgr_settings["transfer"]["grid_nce_last"],
                        nce_step=model_mgr_settings["transfer"]["grid_nce_step"],
                        search_instruments=model_mgr_settings["transfer"][
                            "grid_instrument"
                        ],
                    )
                    tr_df["nce"] = self.nce
                    tr_df["instrument"] = self.instrument
                else:
                    self.set_default_nce_instrument(tr_df)
        else:
            tr_df = []

        if self.psm_num_to_test_ms2 > 0:
            if len(tr_df) > 0:
                test_psm_df = psm_df[~psm_df.sequence.isin(set(tr_df.sequence))].copy()
                if len(test_psm_df) > self.psm_num_to_test_ms2:
                    test_psm_df = test_psm_df.sample(n=self.psm_num_to_test_ms2)
                elif len(test_psm_df) == 0:
                    logging.info(
                        "No enough PSMs for testing MS2 models, "
                        "please reduce the `psm_num_to_train_ms2` "
                        "value according to overall PSM numbers. "
                    )
                    test_psm_df = []
            else:
                test_psm_df = psm_df.copy()
                tr_inten_df = pd.DataFrame()
                for frag_type in self.ms2_model.charged_frag_types:
                    if frag_type in matched_intensity_df.columns:
                        tr_inten_df[frag_type] = matched_intensity_df[frag_type]
                    else:
                        tr_inten_df[frag_type] = 0.0
            self.set_default_nce_instrument(test_psm_df)
        else:
            test_psm_df = []

        if len(test_psm_df) > 0:
            logging.info(
                "Testing pretrained MS2 model on testing df:\n"
                + str(self.ms2_model.test(test_psm_df, tr_inten_df))
            )
        if len(tr_df) > 0:
            if self._train_psm_logging:
                logging.info(
                    f"{len(tr_df)} PSMs for MS2 model training/transfer learning"
                )
            self.ms2_model.train(
                tr_df,
                fragment_intensity_df=tr_inten_df,
                batch_size=self.batch_size_to_train_ms2,
                epoch=self.epoch_to_train_ms2,
                warmup_epoch=self.warmup_epoch_to_train_ms2,
                lr=self.lr_to_train_ms2,
                verbose=self.train_verbose,
            )
            logging.info(
                "Testing refined MS2 model on training df:\n"
                + str(self.ms2_model.test(tr_df, tr_inten_df))
            )
        if len(test_psm_df) > 0:
            logging.info(
                "Testing refined MS2 model on testing df:\n"
                + str(self.ms2_model.test(test_psm_df, tr_inten_df))
            )

    def predict_ms2(
        self,
        precursor_df: pd.DataFrame,
        *,
        batch_size: int = 512,
        reference_frag_df: pd.DataFrame = None,
    ) -> pd.DataFrame:
        """Predict MS2 for the given precursor_df

        Parameters
        ----------
        precursor_df : pd.DataFrame
            Precursor dataframe for MS2 prediction

        batch_size : int, optional
            Batch size for prediction.
            Defaults to 512.

        reference_frag_df : pd.DataFrame, optional
            If precursor_df has 'frag_start_idx' pointing to reference_frag_df.
            Defaults to None

        Returns
        -------
        pd.DataFrame
            Predicted fragment intensity dataframe.
            If there are no such two columns in precursor_df,
            it will insert 'frag_start_idx' and `frag_stop_idx` in
            precursor_df pointing to this predicted fragment dataframe.
        """
        self.set_default_nce_instrument(precursor_df)
        if self.verbose:
            logging.info("Predicting MS2 ...")
        return self.ms2_model.predict(
            precursor_df,
            batch_size=batch_size,
            reference_frag_df=reference_frag_df,
            verbose=self.verbose,
        )

    def predict_rt(
        self, precursor_df: pd.DataFrame, *, batch_size: int = 1024
    ) -> pd.DataFrame:
        """Predict RT ('rt_pred') inplace into `precursor_df`.

        Parameters
        ----------
        precursor_df : pd.DataFrame
            precursor_df for RT prediction

        batch_size : int, optional
            Batch size for prediction.
            Defaults to 1024.

        Returns
        -------
        pd.DataFrame
            df with 'rt_pred' and 'rt_norm_pred' columns.
        """
        if self.verbose:
            logging.info("Predicting RT ...")
        df = self.rt_model.predict(
            precursor_df, batch_size=batch_size, verbose=self.verbose
        )
        df["rt_norm_pred"] = df.rt_pred
        return df

    def predict_mobility(
        self, precursor_df: pd.DataFrame, *, batch_size: int = 1024
    ) -> pd.DataFrame:
        """Predict mobility (`ccs_pred` and `mobility_pred`) inplace into `precursor_df`.

        Parameters
        ----------
        precursor_df : pd.DataFrame
            Precursor_df for CCS/mobility prediction

        batch_size : int, optional
            Batch size for prediction.
            Defaults to 1024.

        Returns
        -------
        pd.DataFrame
            df with 'ccs_pred' and 'mobility_pred' columns.
        """
        if self.verbose:
            logging.info("Predicting mobility ...")
        precursor_df = self.ccs_model.predict(
            precursor_df, batch_size=batch_size, verbose=self.verbose
        )
        return self.ccs_model.ccs_to_mobility_pred(precursor_df)

    def _predict_func_for_mp(self, arg_dict: dict):
        """Internal function, for multiprocessing"""
        update_global_settings(arg_dict.pop("mp_global_settings"))
        return self.predict_all(multiprocessing=False, **arg_dict)

    def predict_all_mp(
        self,
        precursor_df: pd.DataFrame,
        *,
        predict_items: list = ["rt", "mobility", "ms2"],
        frag_types: list = None,
        process_num: int = 8,
        mp_batch_size: int = 100000,
    ):
        self.ms2_model.model.share_memory()
        self.rt_model.model.share_memory()
        self.ccs_model.model.share_memory()

        df_groupby = precursor_df.groupby("nAA")

        mgr = mp.Manager()
        mp_global_settings = mgr.dict()
        mp_global_settings.update(global_settings)

        def get_batch_num_mp(df_groupby):
            batch_num = 0
            for group_len in df_groupby.size().values:
                for i in range(0, group_len, mp_batch_size):
                    batch_num += 1
            return batch_num

        def mp_param_generator(df_groupby):
            for nAA, df in df_groupby:
                for i in range(0, len(df), mp_batch_size):
                    yield {
                        "precursor_df": df.iloc[i : i + mp_batch_size, :],
                        "predict_items": predict_items,
                        "frag_types": frag_types,
                        "mp_global_settings": mp_global_settings,
                    }

        precursor_df_list = []
        if "ms2" in predict_items:
            fragment_mz_df_list = []
            fragment_intensity_df_list = []
        else:
            fragment_mz_df_list = None

        if self.verbose:
            logging.info(f'Predicting {",".join(predict_items)} ...')
        verbose_bak = self.verbose
        self.verbose = False

        with mp.get_context("spawn").Pool(process_num) as p:
            for ret_dict in process_bar(
                p.imap_unordered(
                    self._predict_func_for_mp, mp_param_generator(df_groupby)
                ),
                get_batch_num_mp(df_groupby),
            ):
                precursor_df_list.append(ret_dict["precursor_df"])
                if fragment_mz_df_list is not None:
                    fragment_mz_df_list.append(ret_dict["fragment_mz_df"])
                    fragment_intensity_df_list.append(ret_dict["fragment_intensity_df"])
        self.verbose = verbose_bak

        if fragment_mz_df_list is not None:
            (precursor_df, fragment_mz_df, fragment_intensity_df) = (
                concat_precursor_fragment_dataframes(
                    precursor_df_list,
                    fragment_mz_df_list,
                    fragment_intensity_df_list,
                )
            )

            return {
                "precursor_df": precursor_df,
                "fragment_mz_df": fragment_mz_df,
                "fragment_intensity_df": fragment_intensity_df,
            }
        else:
            precursor_df = pd.concat(precursor_df_list)
            precursor_df.reset_index(drop=True, inplace=True)

            return {"precursor_df": precursor_df}

    def predict_all(
        self,
        precursor_df: pd.DataFrame,
        *,
        predict_items: list = ["rt", "mobility", "ms2"],
        frag_types: list = None,
        multiprocessing: bool = True,
        min_required_precursor_num_for_mp: int = 3000,
        process_num: int = 8,
        mp_batch_size: int = 100000,
    ) -> Dict[str, pd.DataFrame]:
        """
        Predict all items defined by `predict_items`,
        which may include rt, mobility, fragment_mz
        and fragment_intensity.

        Parameters
        ----------
        precursor_df : pd.DataFrame
            Precursor dataframe contains `sequence`, `mods`, `mod_sites`, `charge` ... columns.

        predict_items : list, optional
            items ('rt', 'mobility', 'ms2') to predict.
            Defaults to ['rt' ,'mobility' ,'ms2'].

        frag_types : list, optional
            Fragment types to predict.
            If it is None, it then depends on `self.ms2_model.charged_frag_types` and
            `self.ms2_model.model._mask_modloss`.
            Defaults to None.

        multiprocessing : bool, optional
            If use multiprocessing is gpu is not available
            Defaults to True.

        process_num : int, optional
            Defaults to 4

        min_required_precursor_num_for_mp : int, optional
            It will not use multiprocessing when the number of precursors in precursor_df
            is lower than this value.
            Defaults to 3000.

        mp_batch_size : int, optional
            Splitting data into batches for multiprocessing.
            Defaults to 100000.

        Returns
        -------
        Dict[str, pd.DataFrame]
            `{'precursor_df': precursor_df}`
            and if 'ms2' in predict_items, it also contains:
            ```
            {
            'fragment_mz_df': fragment_mz_df,
            'fragment_intensity_df': fragment_intensity_df
            }
            ```
        """

        def refine_df(df):
            if "ms2" in predict_items:
                refine_precursor_df(df)
            else:
                refine_precursor_df(df, drop_frag_idx=False)

        if frag_types is None:
            if self.ms2_model.model._mask_modloss:
                frag_types = [
                    frag
                    for frag in self.ms2_model.charged_frag_types
                    if "modloss" not in frag
                ]
            else:
                frag_types = self.ms2_model.charged_frag_types

        if "precursor_mz" not in precursor_df.columns:
            update_precursor_mz(precursor_df)

        if (
            self.ms2_model.device_type != "cpu"
            or not multiprocessing
            or process_num <= 1
            or len(precursor_df) < min_required_precursor_num_for_mp
        ):
            refine_df(precursor_df)
            if "rt" in predict_items:
                self.predict_rt(
                    precursor_df,
                    batch_size=model_mgr_settings["predict"]["batch_size_rt_ccs"],
                )
            if "mobility" in predict_items:
                self.predict_mobility(
                    precursor_df,
                    batch_size=model_mgr_settings["predict"]["batch_size_rt_ccs"],
                )
            if "ms2" in predict_items:
                if "frag_start_idx" in precursor_df.columns:
                    precursor_df.drop(
                        columns=["frag_start_idx", "frag_stop_idx"], inplace=True
                    )

                fragment_mz_df = create_fragment_mz_dataframe(precursor_df, frag_types)

                fragment_intensity_df = self.predict_ms2(
                    precursor_df,
                    batch_size=model_mgr_settings["predict"]["batch_size_ms2"],
                )

                fragment_intensity_df.drop(
                    columns=[
                        col
                        for col in fragment_intensity_df.columns
                        if col not in frag_types
                    ],
                    inplace=True,
                )

                clear_error_modloss_intensities(fragment_mz_df, fragment_intensity_df)

                return {
                    "precursor_df": precursor_df,
                    "fragment_mz_df": fragment_mz_df,
                    "fragment_intensity_df": fragment_intensity_df,
                }
            else:
                return {"precursor_df": precursor_df}
        else:
            logging.info(f"Using multiprocessing with {process_num} processes ...")
            return self.predict_all_mp(
                precursor_df,
                predict_items=predict_items,
                process_num=process_num,
                mp_batch_size=mp_batch_size,
            )<|MERGE_RESOLUTION|>--- conflicted
+++ resolved
@@ -63,16 +63,8 @@
     with ZipFile(downloaded_zip) as zip:
         return any(x == "generic/ms2.pth" for x in zip.namelist())
 
-<<<<<<< HEAD
-def download_models(
-    url:str=model_url,
-    target_path:str=model_zip,
-    overwrite=True
-):
-=======
-
-def download_models(url: str = model_url, overwrite=True):
->>>>>>> 8c65e6e9
+
+def download_models(url: str = model_url, target_path: str = model_zip, overwrite=True):
     """
     Parameters
     ----------
@@ -94,27 +86,13 @@
         If remote url is not accessible.
     """
     if not os.path.isfile(url):
-<<<<<<< HEAD
-        logging.info(f'Downloading {url} ...')
+        logging.info(f"Downloading {url} ...")
         try:
             context = ssl._create_unverified_context()
             requests = urllib.request.urlopen(url, context=context, timeout=10)
-            with open(target_path, 'wb') as f:
+            with open(target_path, "wb") as f:
                 f.write(requests.read())
-        except (
-            socket.timeout,
-            urllib.error.URLError,
-            urllib.error.HTTPError
-        ):
-=======
-        logging.info(f"Downloading {model_zip_name} ...")
-        try:
-            context = ssl._create_unverified_context()
-            requests = urllib.request.urlopen(url, context=context, timeout=10)
-            with open(model_zip, "wb") as f:
-                f.write(requests.read())
-        except (socket.timeout, urllib.error.URLError, urllib.error.HTTPError) as e:
->>>>>>> 8c65e6e9
+        except (socket.timeout, urllib.error.URLError, urllib.error.HTTPError):
             raise FileNotFoundError(
                 "Downloading model failed! Please download the "
                 f'zip or tar file by yourself from "{url}",'
@@ -123,16 +101,9 @@
                 " to install the models"
             )
     else:
-<<<<<<< HEAD
-        shutil.copy(
-            url, target_path
-        )
-    logging.info(f'The pretrained models had been downloaded in {target_path}')
-=======
-        shutil.copy(url, model_zip)
-    logging.info(f"The pretrained models had been downloaded in {model_zip}")
-
->>>>>>> 8c65e6e9
+        shutil.copy(url, target_path)
+    logging.info(f"The pretrained models had been downloaded in {target_path}")
+
 
 if not os.path.exists(model_zip):
     download_models()
